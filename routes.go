--- conflicted
+++ resolved
@@ -1,28 +1,11 @@
 package main
 
 import (
-<<<<<<< HEAD
-	"fmt"
-=======
 	"encoding/json"
 	"github.com/julienschmidt/httprouter"
->>>>>>> 9aa4fe5d
 	"net/http"
-
-	"github.com/julienschmidt/httprouter"
 )
 
-<<<<<<< HEAD
-func Protocols(w http.ResponseWriter, r *http.Request, ps httprouter.Params) {
-	fmt.Fprint(w, "protocols\n")
-
-	lines, err := readLines(conf.Conf.FileName)
-	if err != nil {
-		return
-	}
-
-	pattern(conf.Res["getprotocol"], lines)
-=======
 func Routes(w http.ResponseWriter, r *http.Request, ps httprouter.Params) {
 	res := make(map[string]interface{})
 
@@ -32,5 +15,4 @@
 
 	w.Header().Set("Content-Type", "application/json")
 	w.Write(js)
->>>>>>> 9aa4fe5d
 }